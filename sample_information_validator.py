# load libraries
from __future__ import print_function
import argparse
from openpyxl import load_workbook
import coloredlogs
import logging
import re
import couchdb
<<<<<<< HEAD
import numbers
import decimal




#global variable
WARNINGS = 0



=======

# Global variables to store general assumptions
SHEET_NAME = 'Sample information'
FIRST_LINE = 20  # First line where user submitted data is located
SAMPLE_NAME_COL = 'O'
A_RATIO_COL = 'R'  # A260:A280 ratio
CONC_COL = 'S'
VOL_COL = 'T'
RIN_COL = 'V'
SAMPLE_TYPE = 'O8'
PLATE_ID = 'M6'
PROJECT_NAME_USER_SHEET = 'M3'
sample_recommendation_sheet ='./Samplesheet_converter/Sample_requirements.xlsx'
>>>>>>> 34685de2

# Set up a logger with colored output
logger = logging.getLogger(__name__)
logger.propagate = False  # Otherwise the messages appeared twice
coloredlogs.install(level='INFO', logger=logger,
                    fmt='%(asctime)s %(levelname)s %(message)s')




<<<<<<< HEAD
class ProjectSheet:
#Class Attributes
    SHEET_NAME = 'Sample information'
    FIRST_LINE = 20  # First line where user submitted data is located
    SAMPLE_NAME_COL = 'O'
    A_RATIO_COL = 'R'  # A260:A280 ratio
    CONC_COL = 'S'
    VOL_COL = 'T'
    RIN_COL = 'V'
    SAMPLE_TYPE = 'O8'
    PLATE_ID = 'M6'
    PROJECT_NAME_USER_SHEET = 'M3'
    sample_recommendation_sheet ='/Users/franziska.franziska/Documents/FB_NGI/bioinfo/standalone_scripts_git/standalone_scripts/Samplesheet_converter/Sample_requirements.xlsx'

# Initializer / Instance attributes
    def __init__(self, sample_info_sheet):
        self.sample_info_sheet = sample_info_sheet

# instance methods
    def getAccessUserSheet(self):
        wb = load_workbook(self.sample_info_sheet, read_only=True, data_only=True)
        ws = wb[ProjectSheet.SHEET_NAME]
        return(ws)

    def projectID(self):
        access_sample_info_sheet = self.getAccessUserSheet()
        plate_id = access_sample_info_sheet[ProjectSheet.PLATE_ID].value
        project_id_user = re.findall('P[0-9]+', plate_id)[0]
        return(project_id_user)

    def projectName_U(self):
        access_sample_info_sheet = self.getAccessUserSheet()
        project_name_user = re.split('-', access_sample_info_sheet[ProjectSheet.PROJECT_NAME_USER_SHEET].value)[0]
        return(project_name_user)

    def getSamples(self):
        """ identifies the all rows containing a sample name, discards rows without entry.
        Rows containing whitespace only trigger a warning and are discarded for subsequent
        tests """
        access_sample_info_sheet = self.getAccessUserSheet()
        real = 1
        cellID_withSample =list()
        cellID_noSample =list()
        for i in range(ProjectSheet.FIRST_LINE, ProjectSheet.FIRST_LINE+96):
            cell_id = "{col}{row_itter}".format(col=ProjectSheet.SAMPLE_NAME_COL,row_itter=i)
            cell_value = str(access_sample_info_sheet[cell_id].value)
            if(cell_value.isspace()):
                logger.warning(
                    'Cell {} contains empty spaces only. Remove content.'.format(cell_id)
                   )
                global WARNINGS
                WARNINGS = WARNINGS+1
            elif(access_sample_info_sheet[cell_id].value != None):
                cellID_withSample.append(i)
            else:
                cellID_noSample.append(cell_id)# TODO check here that these rows do really not contain information
        return(cellID_withSample)

    def ProjectInfo(self, username_couchDB, password_couchDB):
        url_string = "http://"+username_couchDB+":"+password_couchDB+"@tools-dev.scilifelab.se:5984"
        connection = couchdb.Server(url=url_string)
        db = connection["projects"]
    # check the existence of the project number in couchDB
        project_id_found = db.view("project/project_id", key=self.projectID())
        prow=project_id_found.rows
        # Project not found
        if len(prow) == 0:
            logger.error(
            'Project not found, please check your entry for the PlateID, it should have the format'
            'PxxxxxPx, where x are numbers. If your Plate ID is correct, contact your project coordinator.'
            )
            quit()
        # more than one project found
        elif len(prow) > 1:
            logger.error(
            'Project ID not unique, please check your entry for the PlateID, it should have the format'
            'PxxxxxPx, where x are numbers. If your Plate ID is correct, contact your project coordinator.'
            )
            quit()
        else:
        # puts the Document of the identified project in a new variable "pdoc"
            pdoc = db.get(prow[0].id)
            return(pdoc)

    def requirements(self):
        wb_sample_recommendations = load_workbook(ProjectSheet.sample_recommendation_sheet, read_only=True, data_only=True)
        ws_recommendations = wb_sample_recommendations['Numeric']
        return(ws_recommendations)

    def prep_standards(self, info):
        ''' gets the sample requirements from the sample requirement excel sheet based
            on the given sample prep type. '''

        prep = info['details']['library_construction_method']

        prep_recs = [None,None,None,None,None,None,None,None]
        prep_type_found = False
        for row in range(2, 15):
            cellID_prep = "A{row}".format(row=row)
            if(self.requirements()[cellID_prep].value == prep):
                prep_row= row
                prep_recs = [\
                self.requirements()["C{min_conc}".format(min_conc=prep_row)].value, \
                self.requirements()["D{max_conc}".format(max_conc=prep_row)].value, \
                self.requirements()["E{min_vol}".format(min_vol=prep_row)].value, \
                self.requirements()["F{rec_ng}".format(rec_ng=prep_row)].value, \
                self.requirements()["G{min_ng}".format(min_ng=prep_row)].value, \
                self.requirements()["H{qual_req}".format(qual_req=prep_row)].value, \
                self.requirements()["I{qual_rec}".format(qual_rec=prep_row)].value]
                prep_type_found = True
        if(prep_type_found == False):
            logger.error(
                'Preparation type \"{}\" not found'.format(prep)
                )
            quit()
        return(prep_recs)

    def validate_project_Name(self, info):
        access_sample_info_sheet = self.getAccessUserSheet()
        project_name_DB = info['project_name']
        project_name_user = re.split('-', access_sample_info_sheet[ProjectSheet.PROJECT_NAME_USER_SHEET].value)[0]
        if(project_name_DB == project_name_user):
            logger.info('plateID {} correct.'.format(access_sample_info_sheet[ProjectSheet.PLATE_ID].value))
        else:
            logger.error(
                'Wrong PLATE ID! Your given plate ID {} does not match your project. '
                'If this plate ID is correct, please contact your Project coordinator'.format(plate_id)
                )
            quit()

    def validate_column(self, info):
        """Validates all rows with a sample ID

        First checks for existence and correctness of a plate ID and if user changed the default.
        Then, given the column letter and which rows to validate:
        - Initiates the given validators for concentration, volume and RIN (RNA
        samples only) with the optional attributes.
        - Loops through all the given cells and validates them individually.
        """
        access_sample_info_sheet = self.getAccessUserSheet()

        #validator = NumericValidator(**validator_attr)
        passes = 0
        total = 0

        #validator.validate_project(sheet, name_user, sheet[plate_id].value, project, project_info, prep_stand)

        for row_nr in self.getSamples():
            total += 1

            cell_id_conc = "{col}{row_nr}".format(col=ProjectSheet.CONC_COL, row_nr=row_nr)
            cell_id_vol = "{col}{row_nr}".format(col=ProjectSheet.VOL_COL, row_nr=row_nr)
            cell_id_rin = "{col}{row_nr}".format(col=ProjectSheet.RIN_COL, row_nr=row_nr)

            validator = Validator(access_sample_info_sheet,cell_id_conc,cell_id_vol, cell_id_rin)
            validator.validate_numeric()
            result_conc = validator.validate_conc(self.prep_standards(info)[0], self.prep_standards(info)[1])
            result_vol = validator.validate_vol(self.prep_standards(info)[2])
        #    result_conc = validator.validate_conc()#access_sample_info_sheet[cell_id_conc].value, self.prep_standards(info)[0], self.prep_standards(info)[1])
        #    result_vol = validator.validate_vol(access_sample_info_sheet[cell_id_vol].value, self.prep_standards(info)[2])
            if (self.prep_standards(info)[5] == 'Bioanalyzer (RIN ≥8)'):
                result_rin = validator.validate_rin()
                if result_conc and result_vol and result_rin:  # Test passed
                    passes += 1
=======
    def validate_conc(self, cell, min_conc, max_conc):
        """Checks whether value is numeric or not."""
        logging.debug(cell.value, cell.data_type)
        if cell.data_type != 'n':
            try:
                float(cell.value.replace(",", "."))
                logger.error(
                    'Cell {} with value \"{}\" is not numeric due to decimal point/comma clash.'\
                    .format(cell.coordinate, cell.value)
                    )
                return False
            except ValueError:
                logger.error(
                'Cell {} with value \"'.format(cell.coordinate)+ cell.value + '\" is not numeric'
                )
            return False

        try:
            float(cell.value)
            if(cell.value < min_conc) \
            or (cell.value > max_conc):
                logger.warning('Sample concentration ({}ng/ul) in cell {} is out of specifications: {}-{}ng/ul'\
               .format(cell.value,cell.coordinate, min_conc, max_conc))
            return True
        except ValueError:
            logger.error(
                'Cell {} is numeric but cannot be '
                'transformed to float'.format(cell.coordinate)
                )
            return False
        except TypeError:
            if cell.value is None:
                logger.error(
                'Cell {} is numeric but empty'.format(cell.coordinate)
                )
                return False
>>>>>>> 34685de2
            else:
                if result_conc and result_vol:  # Test passed
                    passes += 1
        if (self.prep_standards(info)[5] == 'Bioanalyzer (RIN ≥8)'):

            logger.info(
            'Sample processing prerequisit: submission of {} data'.format(self.prep_standards(info)[5])
            )
            logger.info(
                'Checked entry in sample concentration, volume and quality control. {}/{} pass'\
                .format(passes, total)
                )
        else:
            if(self.prep_standards(info)[5] != None):
                logger.info(
                'Sample processing prerequisit: submission of {} data'.format(self.prep_standards(info)[5])
                )
            if(self.prep_standards(info)[6] != None):
                logger.info(
                'Sample QC recommendation: submission of {} data'.format(self.prep_standards(info)[6])
                )
            logger.info(
                'Checked entry in sample concentration and volume. {}/{} pass, {} warning(s).'\
                .format(passes, total, WARNINGS)
                )



    def validate_vol(self, cell, vol):
        """Checks entry for volume"""
        if cell.value is None:
            logger.error('No sample volume given in cell {}'.format(cell.coordinate))
            return False
        elif(cell.value < vol):
            logger.warning('Sample volume ({}ul) in cell {} is lower than required: {}ul'\
            .format(cell.value,cell.coordinate, vol))
            return True
        else:
            return True

<<<<<<< HEAD
class Validator(object):
# Initializer / Instance attributes
    def __init__(self, access_sample_info_sheet, concentrationID, volumeID, rinID):
        self.access_sample_info_sheet = access_sample_info_sheet
        self.concentrationID = concentrationID
        self.volumeID = volumeID
        self.rinID = rinID

# instance methods
    def validate_numeric(self):
        """Checks whether value is numeric or not."""
#        logging.debug(self.access_sample_info_sheet[self.concentrationID].value, type(self.access_sample_info_sheet[self.concentrationID].value))
    #    if type(self.concentration)!= 'n':
        for checkNumbers in [self.concentrationID, self.volumeID, self.rinID]:
            if not isinstance(self.access_sample_info_sheet[checkNumbers].value, numbers.Number):
                try:
                    float(self.access_sample_info_sheet[checkNumbers].value.replace(",", "."))
                    logger.error(
                        'Cell {} with value \"{}\" is not numeric due to decimal point/comma clash.'\
                        .format(self.access_sample_info_sheet[checkNumbers].coordinate, self.access_sample_info_sheet[checkNumbers].value)
                        )
                    return False
                except ValueError:
                    logger.error(
                    'Cell {} with value \"'.format(self.access_sample_info_sheet[checkNumbers].coordinate)+ self.access_sample_info_sheet[checkNumbers].value + '\" is not numeric'
                    )
                except TypeError:
                    if self.access_sample_info_sheet[checkNumbers].value is None:
                        logger.error(
                        'Cell {} is numeric but empty'.format(self.access_sample_info_sheet[checkNumbers].coordinate)
                        )
                        return False
                    else:
                        raise
            return False

    def validate_conc(self, min_conc, max_conc):
        if(self.access_sample_info_sheet[self.concentrationID].value < min_conc) \
        or (self.access_sample_info_sheet[self.concentrationID].value > max_conc):
            global WARNINGS
            WARNINGS = WARNINGS+1

            logger.warning('Sample concentration ({}ng/ul) in cell {} is out of specifications: {}-{}ng/ul'\
            .format(self.access_sample_info_sheet[self.concentrationID].value,self.concentrationID, min_conc, max_conc))
        return True

    def validate_vol(self, vol):
        """Checks entry for volume"""
        if(self.access_sample_info_sheet[self.volumeID].value < vol):
            logger.warning('Sample volume ({}ul) in cell {} is lower than required: {}ul'\
            .format(self.access_sample_info_sheet[self.volumeID].value,self.access_sample_info_sheet[self.volumeID].coordinate, vol))
            global WARNINGS
            WARNINGS = WARNINGS+1
            return True
        else:
            return True

    def validate_rin(self):
        """Checks entry for RIN in RNA samples only"""
        if self.access_sample_info_sheet[self.rinID].value <8:
            logger.warning(
                'RIN value in cell {} is below recommendation'.format(self.access_sample_info_sheet[self.rinID].coordinate)
            )
            global WARNINGS
            WARNINGS = WARNINGS+1
            return True
        else:
            return True




def main(input_sheet, username_couchDB, password_couchDB):
    # Instantiate the ProjectSheet object
    sheetOI = ProjectSheet(input_sheet)
    # validate the project name to ensure correct identification in couchDB
    sheetOI.validate_project_Name(sheetOI.ProjectInfo(username_couchDB, password_couchDB))
    # get info about prep type
    prep_recommendations = sheetOI.prep_standards(sheetOI.ProjectInfo(username_couchDB, password_couchDB))
    # validate all entries
    sheetOI.validate_column(sheetOI.ProjectInfo(username_couchDB, password_couchDB))
=======
    def validate_rin(self,cell):
        """Checks entry for RIN in RNA samples only"""
        if cell.value is None:
            logger.error(
                'No RIN value given in cell {}'.format(cell.coordinate)
            )
            return False
        elif cell.value <8:
            logger.warning(
                'RIN value in cell {} is below recommendation'.format(cell.coordinate)
            )
            return True
        else:
            return True

    def validate_project(self, sheet, name_user_letter, plate_id, project_info):
        project_DB_full = re.search('project_name\': \'.*?\'' , project_info)
        project_name_DB = re.split('\'', project_DB_full.group(0))[2]
        project_name_user = re.split('-', sheet[name_user_letter].value)[0]
        if(project_name_DB == project_name_user):
            logger.info('plateID {} correct.'.format(plate_id))
        else:
            logger.error(
                'Wrong PLATE ID! Your given plate ID {} does not match your project. '
                'If this plate ID is correct, please contact your Project coordinator'.format(plate_id)
                )
            quit()

def validate_column(sheet, prep_stand, concentration_letter, volume_letter, rin_letter, sample_rowID, validator, validator_attr={}):
    """Validates all rows with a sample ID

    First checks for existence and correctness of a plate ID and if user changed the default.
    Then, given the column letter and which rows to validate:
    - Initiates the given validators for concentration, volume and RIN (RNA
    samples only) with the optional attributes.
    - Loops through all the given cells and validates them individually.
    """
    validator = NumericValidator(**validator_attr)
    passes = 0
    total = 0
    #validator.validate_project(sheet, name_user, sheet[plate_id].value, project, project_info, prep_stand)

    for row_nr in sample_rowID:
        total += 1
        cell_id_conc = "{col}{row_nr}".format(col=concentration_letter, row_nr=row_nr)
        cell_id_vol = "{col}{row_nr}".format(col=volume_letter, row_nr=row_nr)
        cell_id_rin = "{col}{row_nr}".format(col=rin_letter, row_nr=row_nr)
        result_conc = validator.validate_conc(sheet[cell_id_conc], prep_stand[0], prep_stand[1])
        result_vol = validator.validate_vol(sheet[cell_id_vol], prep_stand[2])
        if (prep_stand[5] == 'Bioanalyzer (RIN ≥8)'):
            result_rin = validator.validate_rin(sheet[cell_id_rin])
            if result_conc and result_vol and result_rin:  # Test passed
                passes += 1
        else:
            if result_conc and result_vol:  # Test passed
                passes += 1
    if (prep_stand[5] == 'Bioanalyzer (RIN ≥8)'):

        logger.info(
        'Sample processing prerequisit: submission of {} data'.format(prep_stand[5])
        )
        logger.info(
            'Checked entry in sample concentration, volume and quality control. {}/{} pass'\
            .format(passes, total)
            )
    else:
        testing_string = "test"
        if(prep_stand[5] != None):
            logger.info(
            'Sample processing prerequisit: submission of {} data'.format(prep_stand[5])
            )
        if(prep_stand[6] != None):
            logger.info(
            'Sample QC recommendation: submission of {} data'.format(prep_stand[6])
            )
        logger.info(
            'Checked entry in sample concentration and volume. {}/{} pass'\
            .format(passes, total)
            )

def project_information(user_sheet, name_user_letter, plate_id_user, username_couchDB, password_couchDB, validator, validator_attr={}):
    ''' Gets all available project information from couchDB based on the plateID provided by user'''
    plate_id = user_sheet[plate_id_user].value
    project_id_user = plate_id[:6]

    url_string = "http://"+username_couchDB+":"+password_couchDB+"@tools-dev.scilifelab.se:5984"
    connection = couchdb.Server(url=url_string)
    db = connection["projects"]
    pdoc = None
    for prow in db.view("project/project_id", reduce=False):
        if prow.key == project_id_user:
            pdoc = db.get(prow.id)
    if pdoc == None:
        logger.error(
             'Project not found, please check your entry for the PlateID, it should have the format'
             'PxxxxxPx, where x are numbers. If your Plate ID is correct, contact your project coordinator.'
             )
        quit()
    readable_doc = str(pdoc)

    validator.validate_project(user_sheet, name_user_letter, plate_id_user, readable_doc)

    return(readable_doc)
    #m = re.search('(?<=library_construction_method\':.).............' , readable_doc)

def prep_standards(recommendations, project_information):
    ''' gets the sample requirements from the sample requirement excel sheet based
        on the given sample prep type. '''

    m = re.search('library_construction_method\': \'.*?\'' , project_information)
    m2 = re.split('\'', m.group(0))

    prep = m2[2].strip()
    prep_recs = [None,None,None,None,None,None,None,None]
    prep_type_found = False
    for row in range(2, 15):
        cellID_prep = "A{row}".format(row=row)
        if(recommendations[cellID_prep].value == prep):
            prep_row= row
            prep_recs = [\
            recommendations["C{min_conc}".format(min_conc=prep_row)].value, \
            recommendations["D{max_conc}".format(max_conc=prep_row)].value, \
            recommendations["E{min_vol}".format(min_vol=prep_row)].value, \
            recommendations["F{rec_ng}".format(rec_ng=prep_row)].value, \
            recommendations["G{min_ng}".format(min_ng=prep_row)].value, \
            recommendations["H{qual_req}".format(qual_req=prep_row)].value, \
            recommendations["I{qual_rec}".format(qual_rec=prep_row)].value]
            prep_type_found = True
    if(prep_type_found == False):
        logger.error(
            'Preparation type \"{}\" not found'.format(prep)
            )
        quit()
    return(prep_recs)
>>>>>>> 34685de2

def sample_number(sheet, sample_letter, row_start):
    """ identifies the all rows containing a sample name, discards rows without entry.
    Rows containing whitespace only trigger a warning and are discarded for subsequent
    tests """
    real = 1
    cellID_withSample =list()
    cellID_noSample =list()
    for i in range(row_start, row_start+96):
        cell_id = "{col}{row_itter}".format(col=sample_letter,row_itter=i)
        cell_value = str(sheet[cell_id].value)
        if(cell_value.isspace()):
            logger.warning(
                'Cell {} contains empty spaces only. Remove content.'.format(cell_id)
               )
        elif(sheet[cell_id].value != None):
            cellID_withSample.append(i)
        else:
            cellID_noSample.append(cell_id)# TODO check here that these rows do really not contain information
    return(cellID_withSample)

<<<<<<< HEAD
=======
def main(input_sheet, username_couchDB, password_couchDB):
    wb = load_workbook(input_sheet, read_only=True, data_only=True)
    ws = wb[SHEET_NAME]
    wb_sample_recommendations = load_workbook(sample_recommendation_sheet, read_only=True, data_only=True)
    ws_recommendations = wb_sample_recommendations['Numeric']
    validator=NumericValidator()
    project_info = project_information(ws, PROJECT_NAME_USER_SHEET, PLATE_ID, username_couchDB, password_couchDB, validator)
    prep_stand = prep_standards(ws_recommendations, project_info)
    nr_sample_pos = sample_number(ws, SAMPLE_NAME_COL, FIRST_LINE)
    validate_column(ws, prep_stand, CONC_COL, VOL_COL, RIN_COL, nr_sample_pos, validator)
>>>>>>> 34685de2


if __name__ == '__main__':
    parser = argparse.ArgumentParser(description=__doc__)
    parser.add_argument('sampleInfoSheet',
                        help="Completed sample info sent to NGI by the user.")
    parser.add_argument('username', default=None,
                        help="Username for couchDB")
    parser.add_argument('password', default=None,
                        help="Password for couchDB")
    args = parser.parse_args()

<<<<<<< HEAD
    main(args.sampleInfoSheet,  args.username, args.password)
=======
    main(args.sample_info_sheet,  args.username, args.password)
>>>>>>> 34685de2
<|MERGE_RESOLUTION|>--- conflicted
+++ resolved
@@ -6,7 +6,6 @@
 import logging
 import re
 import couchdb
-<<<<<<< HEAD
 import numbers
 import decimal
 
@@ -18,21 +17,6 @@
 
 
 
-=======
-
-# Global variables to store general assumptions
-SHEET_NAME = 'Sample information'
-FIRST_LINE = 20  # First line where user submitted data is located
-SAMPLE_NAME_COL = 'O'
-A_RATIO_COL = 'R'  # A260:A280 ratio
-CONC_COL = 'S'
-VOL_COL = 'T'
-RIN_COL = 'V'
-SAMPLE_TYPE = 'O8'
-PLATE_ID = 'M6'
-PROJECT_NAME_USER_SHEET = 'M3'
-sample_recommendation_sheet ='./Samplesheet_converter/Sample_requirements.xlsx'
->>>>>>> 34685de2
 
 # Set up a logger with colored output
 logger = logging.getLogger(__name__)
@@ -43,7 +27,6 @@
 
 
 
-<<<<<<< HEAD
 class ProjectSheet:
 #Class Attributes
     SHEET_NAME = 'Sample information'
@@ -208,44 +191,6 @@
                 result_rin = validator.validate_rin()
                 if result_conc and result_vol and result_rin:  # Test passed
                     passes += 1
-=======
-    def validate_conc(self, cell, min_conc, max_conc):
-        """Checks whether value is numeric or not."""
-        logging.debug(cell.value, cell.data_type)
-        if cell.data_type != 'n':
-            try:
-                float(cell.value.replace(",", "."))
-                logger.error(
-                    'Cell {} with value \"{}\" is not numeric due to decimal point/comma clash.'\
-                    .format(cell.coordinate, cell.value)
-                    )
-                return False
-            except ValueError:
-                logger.error(
-                'Cell {} with value \"'.format(cell.coordinate)+ cell.value + '\" is not numeric'
-                )
-            return False
-
-        try:
-            float(cell.value)
-            if(cell.value < min_conc) \
-            or (cell.value > max_conc):
-                logger.warning('Sample concentration ({}ng/ul) in cell {} is out of specifications: {}-{}ng/ul'\
-               .format(cell.value,cell.coordinate, min_conc, max_conc))
-            return True
-        except ValueError:
-            logger.error(
-                'Cell {} is numeric but cannot be '
-                'transformed to float'.format(cell.coordinate)
-                )
-            return False
-        except TypeError:
-            if cell.value is None:
-                logger.error(
-                'Cell {} is numeric but empty'.format(cell.coordinate)
-                )
-                return False
->>>>>>> 34685de2
             else:
                 if result_conc and result_vol:  # Test passed
                     passes += 1
@@ -286,7 +231,6 @@
         else:
             return True
 
-<<<<<<< HEAD
 class Validator(object):
 # Initializer / Instance attributes
     def __init__(self, access_sample_info_sheet, concentrationID, volumeID, rinID):
@@ -368,142 +312,6 @@
     prep_recommendations = sheetOI.prep_standards(sheetOI.ProjectInfo(username_couchDB, password_couchDB))
     # validate all entries
     sheetOI.validate_column(sheetOI.ProjectInfo(username_couchDB, password_couchDB))
-=======
-    def validate_rin(self,cell):
-        """Checks entry for RIN in RNA samples only"""
-        if cell.value is None:
-            logger.error(
-                'No RIN value given in cell {}'.format(cell.coordinate)
-            )
-            return False
-        elif cell.value <8:
-            logger.warning(
-                'RIN value in cell {} is below recommendation'.format(cell.coordinate)
-            )
-            return True
-        else:
-            return True
-
-    def validate_project(self, sheet, name_user_letter, plate_id, project_info):
-        project_DB_full = re.search('project_name\': \'.*?\'' , project_info)
-        project_name_DB = re.split('\'', project_DB_full.group(0))[2]
-        project_name_user = re.split('-', sheet[name_user_letter].value)[0]
-        if(project_name_DB == project_name_user):
-            logger.info('plateID {} correct.'.format(plate_id))
-        else:
-            logger.error(
-                'Wrong PLATE ID! Your given plate ID {} does not match your project. '
-                'If this plate ID is correct, please contact your Project coordinator'.format(plate_id)
-                )
-            quit()
-
-def validate_column(sheet, prep_stand, concentration_letter, volume_letter, rin_letter, sample_rowID, validator, validator_attr={}):
-    """Validates all rows with a sample ID
-
-    First checks for existence and correctness of a plate ID and if user changed the default.
-    Then, given the column letter and which rows to validate:
-    - Initiates the given validators for concentration, volume and RIN (RNA
-    samples only) with the optional attributes.
-    - Loops through all the given cells and validates them individually.
-    """
-    validator = NumericValidator(**validator_attr)
-    passes = 0
-    total = 0
-    #validator.validate_project(sheet, name_user, sheet[plate_id].value, project, project_info, prep_stand)
-
-    for row_nr in sample_rowID:
-        total += 1
-        cell_id_conc = "{col}{row_nr}".format(col=concentration_letter, row_nr=row_nr)
-        cell_id_vol = "{col}{row_nr}".format(col=volume_letter, row_nr=row_nr)
-        cell_id_rin = "{col}{row_nr}".format(col=rin_letter, row_nr=row_nr)
-        result_conc = validator.validate_conc(sheet[cell_id_conc], prep_stand[0], prep_stand[1])
-        result_vol = validator.validate_vol(sheet[cell_id_vol], prep_stand[2])
-        if (prep_stand[5] == 'Bioanalyzer (RIN ≥8)'):
-            result_rin = validator.validate_rin(sheet[cell_id_rin])
-            if result_conc and result_vol and result_rin:  # Test passed
-                passes += 1
-        else:
-            if result_conc and result_vol:  # Test passed
-                passes += 1
-    if (prep_stand[5] == 'Bioanalyzer (RIN ≥8)'):
-
-        logger.info(
-        'Sample processing prerequisit: submission of {} data'.format(prep_stand[5])
-        )
-        logger.info(
-            'Checked entry in sample concentration, volume and quality control. {}/{} pass'\
-            .format(passes, total)
-            )
-    else:
-        testing_string = "test"
-        if(prep_stand[5] != None):
-            logger.info(
-            'Sample processing prerequisit: submission of {} data'.format(prep_stand[5])
-            )
-        if(prep_stand[6] != None):
-            logger.info(
-            'Sample QC recommendation: submission of {} data'.format(prep_stand[6])
-            )
-        logger.info(
-            'Checked entry in sample concentration and volume. {}/{} pass'\
-            .format(passes, total)
-            )
-
-def project_information(user_sheet, name_user_letter, plate_id_user, username_couchDB, password_couchDB, validator, validator_attr={}):
-    ''' Gets all available project information from couchDB based on the plateID provided by user'''
-    plate_id = user_sheet[plate_id_user].value
-    project_id_user = plate_id[:6]
-
-    url_string = "http://"+username_couchDB+":"+password_couchDB+"@tools-dev.scilifelab.se:5984"
-    connection = couchdb.Server(url=url_string)
-    db = connection["projects"]
-    pdoc = None
-    for prow in db.view("project/project_id", reduce=False):
-        if prow.key == project_id_user:
-            pdoc = db.get(prow.id)
-    if pdoc == None:
-        logger.error(
-             'Project not found, please check your entry for the PlateID, it should have the format'
-             'PxxxxxPx, where x are numbers. If your Plate ID is correct, contact your project coordinator.'
-             )
-        quit()
-    readable_doc = str(pdoc)
-
-    validator.validate_project(user_sheet, name_user_letter, plate_id_user, readable_doc)
-
-    return(readable_doc)
-    #m = re.search('(?<=library_construction_method\':.).............' , readable_doc)
-
-def prep_standards(recommendations, project_information):
-    ''' gets the sample requirements from the sample requirement excel sheet based
-        on the given sample prep type. '''
-
-    m = re.search('library_construction_method\': \'.*?\'' , project_information)
-    m2 = re.split('\'', m.group(0))
-
-    prep = m2[2].strip()
-    prep_recs = [None,None,None,None,None,None,None,None]
-    prep_type_found = False
-    for row in range(2, 15):
-        cellID_prep = "A{row}".format(row=row)
-        if(recommendations[cellID_prep].value == prep):
-            prep_row= row
-            prep_recs = [\
-            recommendations["C{min_conc}".format(min_conc=prep_row)].value, \
-            recommendations["D{max_conc}".format(max_conc=prep_row)].value, \
-            recommendations["E{min_vol}".format(min_vol=prep_row)].value, \
-            recommendations["F{rec_ng}".format(rec_ng=prep_row)].value, \
-            recommendations["G{min_ng}".format(min_ng=prep_row)].value, \
-            recommendations["H{qual_req}".format(qual_req=prep_row)].value, \
-            recommendations["I{qual_rec}".format(qual_rec=prep_row)].value]
-            prep_type_found = True
-    if(prep_type_found == False):
-        logger.error(
-            'Preparation type \"{}\" not found'.format(prep)
-            )
-        quit()
-    return(prep_recs)
->>>>>>> 34685de2
 
 def sample_number(sheet, sample_letter, row_start):
     """ identifies the all rows containing a sample name, discards rows without entry.
@@ -525,19 +333,6 @@
             cellID_noSample.append(cell_id)# TODO check here that these rows do really not contain information
     return(cellID_withSample)
 
-<<<<<<< HEAD
-=======
-def main(input_sheet, username_couchDB, password_couchDB):
-    wb = load_workbook(input_sheet, read_only=True, data_only=True)
-    ws = wb[SHEET_NAME]
-    wb_sample_recommendations = load_workbook(sample_recommendation_sheet, read_only=True, data_only=True)
-    ws_recommendations = wb_sample_recommendations['Numeric']
-    validator=NumericValidator()
-    project_info = project_information(ws, PROJECT_NAME_USER_SHEET, PLATE_ID, username_couchDB, password_couchDB, validator)
-    prep_stand = prep_standards(ws_recommendations, project_info)
-    nr_sample_pos = sample_number(ws, SAMPLE_NAME_COL, FIRST_LINE)
-    validate_column(ws, prep_stand, CONC_COL, VOL_COL, RIN_COL, nr_sample_pos, validator)
->>>>>>> 34685de2
 
 
 if __name__ == '__main__':
@@ -550,8 +345,4 @@
                         help="Password for couchDB")
     args = parser.parse_args()
 
-<<<<<<< HEAD
-    main(args.sampleInfoSheet,  args.username, args.password)
-=======
-    main(args.sample_info_sheet,  args.username, args.password)
->>>>>>> 34685de2
+    main(args.sampleInfoSheet,  args.username, args.password)